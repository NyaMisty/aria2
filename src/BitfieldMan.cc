--- conflicted
+++ resolved
@@ -374,44 +374,22 @@
 }
 
 namespace {
-<<<<<<< HEAD
-template<typename Array>
-bool getInorderMissingUnusedIndex
-(size_t& index,
- size_t startIndex,
- size_t lastIndex,
- int32_t minSplitSize,
- const Array& bitfield,
- const unsigned char* useBitfield,
- int32_t blockLength,
- size_t blocks)
-{
-  // We always return first piece if it is available.
-  if(!bitfield::test(bitfield, blocks, startIndex) &&
-     !bitfield::test(useBitfield, blocks, startIndex)) {
-    index = startIndex;
-    return true;
-  }
-  for(size_t i = startIndex + 1; i < lastIndex;) {
-    if(!bitfield::test(bitfield, blocks, i) &&
-       !bitfield::test(useBitfield, blocks, i)) {
-=======
 template <typename Array>
-bool getInorderMissingUnusedIndex(size_t& index, int32_t minSplitSize,
+bool getInorderMissingUnusedIndex(size_t& index, size_t startIndex,
+                                  size_t lastIndex, int32_t minSplitSize,
                                   const Array& bitfield,
                                   const unsigned char* useBitfield,
                                   int32_t blockLength, size_t blocks)
 {
   // We always return first piece if it is available.
-  if (!bitfield::test(bitfield, blocks, 0) &&
-      !bitfield::test(useBitfield, blocks, 0)) {
-    index = 0;
+  if (!bitfield::test(bitfield, blocks, startIndex) &&
+      !bitfield::test(useBitfield, blocks, startIndex)) {
+    index = startIndex;
     return true;
   }
-  for (size_t i = 1; i < blocks;) {
+  for (size_t i = startIndex + 1; i < lastIndex;) {
     if (!bitfield::test(bitfield, blocks, i) &&
         !bitfield::test(useBitfield, blocks, i)) {
->>>>>>> a7cd943a
       // If previous piece has already been retrieved, we can download
       // from this index.
       if (!bitfield::test(useBitfield, blocks, i - 1) &&
@@ -446,54 +424,38 @@
     size_t& index, int32_t minSplitSize, const unsigned char* ignoreBitfield,
     size_t ignoreBitfieldLength) const
 {
-<<<<<<< HEAD
-  if(filterEnabled_) {
-    return aria2::getInorderMissingUnusedIndex
-      (index, 0, blocks_, minSplitSize,
-       array(ignoreBitfield)|~array(filterBitfield_)|
-       array(bitfield_)|array(useBitfield_),
-       useBitfield_, blockLength_, blocks_);
-  } else {
-    return aria2::getInorderMissingUnusedIndex
-      (index, 0, blocks_,  minSplitSize,
-       array(ignoreBitfield)|array(bitfield_)|array(useBitfield_),
-       useBitfield_, blockLength_, blocks_);
-  }
-}
-
-bool BitfieldMan::getInorderMissingUnusedIndex
-(size_t& index,
- size_t startIndex,
- size_t endIndex,
- int32_t minSplitSize,
- const unsigned char* ignoreBitfield,
- size_t ignoreBitfieldLength) const
-{
-  endIndex = std::min(endIndex, blocks_);
-  if(filterEnabled_) {
-    return aria2::getInorderMissingUnusedIndex
-      (index, startIndex, endIndex, minSplitSize,
-       array(ignoreBitfield)|~array(filterBitfield_)|
-       array(bitfield_)|array(useBitfield_),
-       useBitfield_, blockLength_, blocks_);
-  } else {
-    return aria2::getInorderMissingUnusedIndex
-      (index, startIndex, endIndex,  minSplitSize,
-       array(ignoreBitfield)|array(bitfield_)|array(useBitfield_),
-       useBitfield_, blockLength_, blocks_);
-=======
   if (filterEnabled_) {
     return aria2::getInorderMissingUnusedIndex(
-        index, minSplitSize, array(ignoreBitfield) | ~array(filterBitfield_) |
-                                 array(bitfield_) | array(useBitfield_),
+        index, 0, blocks_, minSplitSize,
+        array(ignoreBitfield) | ~array(filterBitfield_) | array(bitfield_) |
+            array(useBitfield_),
         useBitfield_, blockLength_, blocks_);
   }
   else {
     return aria2::getInorderMissingUnusedIndex(
-        index, minSplitSize,
+        index, 0, blocks_, minSplitSize,
         array(ignoreBitfield) | array(bitfield_) | array(useBitfield_),
         useBitfield_, blockLength_, blocks_);
->>>>>>> a7cd943a
+  }
+}
+
+bool BitfieldMan::getInorderMissingUnusedIndex(
+    size_t& index, size_t startIndex, size_t endIndex, int32_t minSplitSize,
+    const unsigned char* ignoreBitfield, size_t ignoreBitfieldLength) const
+{
+  endIndex = std::min(endIndex, blocks_);
+  if (filterEnabled_) {
+    return aria2::getInorderMissingUnusedIndex(
+        index, startIndex, endIndex, minSplitSize,
+        array(ignoreBitfield) | ~array(filterBitfield_) | array(bitfield_) |
+            array(useBitfield_),
+        useBitfield_, blockLength_, blocks_);
+  }
+  else {
+    return aria2::getInorderMissingUnusedIndex(
+        index, startIndex, endIndex, minSplitSize,
+        array(ignoreBitfield) | array(bitfield_) | array(useBitfield_),
+        useBitfield_, blockLength_, blocks_);
   }
 }
 
