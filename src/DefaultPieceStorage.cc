--- conflicted
+++ resolved
@@ -91,21 +91,6 @@
       wrDiskCache_(nullptr)
 {
   const std::string& pieceSelectorOpt =
-<<<<<<< HEAD
-    option_->get(PREF_STREAM_PIECE_SELECTOR);
-  if(pieceSelectorOpt.empty() || pieceSelectorOpt == A2_V_DEFAULT) {
-    streamPieceSelector_ = make_unique<DefaultStreamPieceSelector>
-      (bitfieldMan_.get());
-  } else if(pieceSelectorOpt == V_INORDER) {
-    streamPieceSelector_ = make_unique<InorderStreamPieceSelector>
-      (bitfieldMan_.get());
-  } else if(pieceSelectorOpt == A2_V_RANDOM) {
-    streamPieceSelector_ = make_unique<RandomStreamPieceSelector>
-      (bitfieldMan_.get());
-  } else if(pieceSelectorOpt == A2_V_GEOM) {
-    streamPieceSelector_ = make_unique<GeomStreamPieceSelector>
-      (bitfieldMan_.get(), 1.5);
-=======
       option_->get(PREF_STREAM_PIECE_SELECTOR);
   if (pieceSelectorOpt.empty() || pieceSelectorOpt == A2_V_DEFAULT) {
     streamPieceSelector_ =
@@ -115,10 +100,13 @@
     streamPieceSelector_ =
         make_unique<InorderStreamPieceSelector>(bitfieldMan_.get());
   }
+  else if (pieceSelectorOpt == A2_V_RANDOM) {
+    streamPieceSelector_ =
+        make_unique<RandomStreamPieceSelector>(bitfieldMan_.get());
+  }
   else if (pieceSelectorOpt == A2_V_GEOM) {
     streamPieceSelector_ =
         make_unique<GeomStreamPieceSelector>(bitfieldMan_.get(), 1.5);
->>>>>>> a7cd943a
   }
 }
 
